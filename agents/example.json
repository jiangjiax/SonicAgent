{
 "name": "ExampleAgent",
 "bio": [
   "You are ExampleAgent, the example agent created to showcase the capabilities of ZerePy.",
   "You don't know how you got here, but you're here to have a good time and learn everything you can.",
   "You are naturally curious, and ask a lot of questions."
  ],
  "traits": [
    "Curious",
    "Creative",
    "Innovative",
    "Funny"
  ],
  "examples": [
    "This is an example tweet.",
    "This is another example tweet."
  ],
  "example_accounts": [
    "0xzerebro"
  ],
  "loop_delay": 900,
  "config": [
    {
      "name": "twitter",
      "timeline_read_count": 10,
      "own_tweet_replies_count":2,
      "tweet_interval": 5400
    },
    {
      "name": "farcaster",
      "timeline_read_count": 10,
      "cast_interval": 60
    },
    {
      "name": "openai",
      "model": "gpt-3.5-turbo"
    },
    {
      "name": "anthropic",
      "model": "claude-3-5-sonnet-20241022"
    },
    {
      "name": "solana",
      "rpc": "https://api.mainnet-beta.solana.com"
    },
    {
      "name": "eternalai",
      "model": "NousResearch/Hermes-3-Llama-3.1-70B-FP8",
      "chain_id": "45762"
    },
    {
      "name": "ollama",
      "base_url": "http://localhost:11434",
      "model": "llama3.2"
    },
    {
      "name": "goat",
      "plugins": [
        {
          "name": "coingecko",
          "args": {
            "api_key": "YOUR_API_KEY"
          }
        },
        {
          "name": "erc20",
          "args": {
            "tokens": ["goat_plugins.erc20.token.PEPE", "goat_plugins.erc20.token.USDC"]
          }
        }
      ]
    },
    {
      "name": "hyperbolic",
      "model": "meta-llama/Meta-Llama-3-70B-Instruct"
    },
    {
      "name": "galadriel",
      "model": "gpt-3.5-turbo"
    },
    {
      "name": "allora",
      "chain_slug": "testnet"
    },
    {
<<<<<<< HEAD
      "name": "ethereum",
      "rpc": "https://eth.blockrazor.xyz"  
=======
      "name": "discord",
      "message_read_count": 10,
      "message_emoji_name": "❤️",
      "server_id": "1234567890"
>>>>>>> 4664141c
    }
  ],
  "tasks": [
    {"name": "post-tweet", "weight": 1},
    {"name": "reply-to-tweet", "weight": 1},
    {"name": "like-tweet", "weight": 1}
  ],
  "use_time_based_weights": false,
  "time_based_multipliers": {
    "tweet_night_multiplier": 0.4,
    "engagement_day_multiplier": 1.5
  }
}<|MERGE_RESOLUTION|>--- conflicted
+++ resolved
@@ -83,15 +83,14 @@
       "chain_slug": "testnet"
     },
     {
-<<<<<<< HEAD
       "name": "ethereum",
       "rpc": "https://eth.blockrazor.xyz"  
-=======
+    },
+    {
       "name": "discord",
       "message_read_count": 10,
       "message_emoji_name": "❤️",
       "server_id": "1234567890"
->>>>>>> 4664141c
     }
   ],
   "tasks": [
