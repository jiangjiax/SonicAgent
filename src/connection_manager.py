import logging
from typing import Any, List, Optional, Type, Dict
from src.connections.base_connection import BaseConnection
from src.connections.anthropic_connection import AnthropicConnection
from src.connections.eternalai_connection import EternalAIConnection
from src.connections.goat_connection import GoatConnection
from src.connections.openai_connection import OpenAIConnection
from src.connections.twitter_connection import TwitterConnection
from src.connections.farcaster_connection import FarcasterConnection
from src.connections.ollama_connection import OllamaConnection
from src.connections.echochambers_connection import EchochambersConnection
from src.connections.solana_connection import SolanaConnection
from src.connections.hyperbolic_connection import HyperbolicConnection

logger = logging.getLogger("connection_manager")

class ConnectionManager:
    def __init__(self, agent_config):
        self.connections : Dict[str, BaseConnection] = {}
        for config in agent_config:
            self._register_connection(config)
    
    @staticmethod
    def _class_name_to_type(class_name: str) -> Type[BaseConnection]:
        if class_name == "twitter":
            return TwitterConnection
        elif class_name == "anthropic":
            return AnthropicConnection
        elif class_name == "openai":
            return OpenAIConnection
        elif class_name == "farcaster":
            return FarcasterConnection
        elif class_name == "eternalai":
            return EternalAIConnection
        elif class_name == "ollama":
            return OllamaConnection
        elif class_name == "echochambers":
            return EchochambersConnection
<<<<<<< HEAD
        elif class_name == "goat":
            return GoatConnection
=======
        elif class_name == "solana":
            return SolanaConnection
        elif class_name == "hyperbolic":
            return HyperbolicConnection
>>>>>>> 2e2788d5

        return None
    
    def _register_connection(self, config_dic: Dict[str, Any]) -> None:
        """
        Create and register a new connection with configuration
        
        Args:
            name: Identifier for the connection
            connection_class: The connection class to instantiate
            config: Configuration dictionary for the connection
        """
        try:
            name = config_dic["name"]
            connection_class = self._class_name_to_type(name)
            connection = connection_class(config_dic)
            self.connections[name] = connection
        except Exception as e:
            logging.error(f"Failed to initialize connection {name}: {e}")

    def _check_connection(self, connection_string: str)-> bool:
        try:
            connection = self.connections[connection_string]
            return connection.is_configured(verbose=True)
        except KeyError:
            logging.error("\nUnknown connection. Try 'list-connections' to see all supported connections.")
            return False
        except Exception as e:
            logging.error(f"\nAn error occurred: {e}")
            return False

    def configure_connection(self, connection_name: str) -> bool:
        """Configure a specific connection"""
        try:
            connection = self.connections[connection_name]
            success = connection.configure()
            
            if success:
                logging.info(f"\n✅ SUCCESSFULLY CONFIGURED CONNECTION: {connection_name}")
            else:
                logging.error(f"\n❌ ERROR CONFIGURING CONNECTION: {connection_name}")
            return success
            
        except KeyError:
            logging.error("\nUnknown connection. Try 'list-connections' to see all supported connections.")
            return False
        except Exception as e:
            logging.error(f"\nAn error occurred: {e}")
            return False

    def list_connections(self) -> None:
        """List all available connections and their status"""
        logging.info("\nAVAILABLE CONNECTIONS:")
        for name, connection in self.connections.items():
            status = "✅ Configured" if connection.is_configured() else "❌ Not Configured"
            logging.info(f"- {name}: {status}")

    def list_actions(self, connection_name: str) -> None:
        """List all available actions for a specific connection"""
        try:
            connection = self.connections[connection_name]
            
            if connection.is_configured():
                logging.info(f"\n✅ {connection_name} is configured. You can use any of its actions.")
            else:
                logging.info(f"\n❌ {connection_name} is not configured. You must configure a connection to use its actions.")
            
            logging.info("\nAVAILABLE ACTIONS:")
            for action_name, action in connection.actions.items():
                logging.info(f"- {action_name}: {action.description}")
                logging.info("  Parameters:")
                for param in action.parameters:
                    req = "required" if param.required else "optional"
                    logging.info(f"    - {param.name} ({req}): {param.description}")
                
        except KeyError:
            logging.error("\nUnknown connection. Try 'list-connections' to see all supported connections.")
        except Exception as e:
            logging.error(f"\nAn error occurred: {e}")

    def perform_action(self, connection_name: str, action_name: str, params: List[Any]) -> Optional[Any]:
        """Perform an action on a specific connection with given parameters"""
        try:
            connection = self.connections[connection_name]
            
            if not connection.is_configured():
                logging.error(f"\nError: Connection '{connection_name}' is not configured")
                return None
                
            if action_name not in connection.actions:
                logging.error(f"\nError: Unknown action '{action_name}' for connection '{connection_name}'")
                return None
                
            action = connection.actions[action_name]
            
            # Convert list of params to kwargs dictionary, handling both required and optional params
            kwargs = {}
            param_index = 0
            
            # Add provided parameters up to the number provided
            for i, param in enumerate(action.parameters):
                if param_index < len(params):
                    kwargs[param.name] = params[param_index]
                    param_index += 1
            
            # Validate all required parameters are present
            missing_required = [
                param.name for param in action.parameters 
                if param.required and param.name not in kwargs
            ]
            
            if missing_required:
                logging.error(f"\nError: Missing required parameters: {', '.join(missing_required)}")
                return None
            
            return connection.perform_action(action_name, kwargs)
            
        except Exception as e:
            logging.error(f"\nAn error occurred while trying action {action_name} for {connection_name} connection: {e}")
            return None

    def get_model_providers(self) -> List[str]:
        """Get a list of all LLM provider connections"""
        return [
            name for name, conn in self.connections.items() 
            if conn.is_configured() and getattr(conn, 'is_llm_provider', lambda: False)
        ]<|MERGE_RESOLUTION|>--- conflicted
+++ resolved
@@ -36,15 +36,12 @@
             return OllamaConnection
         elif class_name == "echochambers":
             return EchochambersConnection
-<<<<<<< HEAD
         elif class_name == "goat":
             return GoatConnection
-=======
         elif class_name == "solana":
             return SolanaConnection
         elif class_name == "hyperbolic":
             return HyperbolicConnection
->>>>>>> 2e2788d5
 
         return None
     
